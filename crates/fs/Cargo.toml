[package]
name = "wnfs"
version = "0.1.7-alpha.4"
description = "WebNative filesystem core implementation"
keywords = ["wnfs", "webnative", "ipfs", "decentralisation"]
categories = [
  "filesystem",
  "cryptography",
  "web-programming",
  "wasm",
]
license = "Apache-2.0"
readme = "README.md"
edition = "2021"
repository = "https://github.com/WebNativeFileSystem/rs-wnfs/tree/main/crates/fs"
homepage = "https://fission.codes"
authors = ["The Fission Authors"]

[dependencies]
libipld = { version = "0.13.1", features = ["dag-cbor", "derive", "serde-codec"] }
serde_repr = "0.1"
serde = { version = "1.0.137", features = ["rc"]}
multihash = "0.16.2"
semver = { version = "1.0.7", features = ["serde"] }
chrono = "0.4.19"
anyhow = "1.0.56"
hashbrown = "0.12.0"
async-trait = "0.1.53"
async-std = { version = "1.11.0", features = ["attributes"] }
async-recursion = "1.0.0"
futures = "0.3.21"
async-stream = "0.3.3"
futures-util = "0.3.21"
<<<<<<< HEAD
skip_ratchet = { git = "https://github.com/wnfs-wg/rs-skip-ratchet", rev = "0e92647be09fb04f55e7f160d65696109279c7b6", version = "0.1.0", features = ["serde"] }
bitvec = { version = "1.0.0", features = ["serde"] }
=======
skip_ratchet = "0.1.0"
bitvec = "1.0.0"
>>>>>>> 84719808
async-once-cell = "0.4.0"
sha3 = "0.10.0"
log = "0.4.17"
xxhash-rust = { version = "0.8.5", features = ["xxh3"] }
lazy_static = "1.4.0"
thiserror = "1.0.31"
aes-gcm = "0.9.4"

[dev-dependencies]
env_logger = "0.9.0"
test-log = "0.2.10"
rand = "0.8.5"
proptest = "1.0.0"
test-strategy = "0.2.0"

[lib]
path = "lib.rs"
crate-type = ["cdylib" , "rlib"]

[features]
default = []
wasm = []<|MERGE_RESOLUTION|>--- conflicted
+++ resolved
@@ -31,13 +31,8 @@
 futures = "0.3.21"
 async-stream = "0.3.3"
 futures-util = "0.3.21"
-<<<<<<< HEAD
-skip_ratchet = { git = "https://github.com/wnfs-wg/rs-skip-ratchet", rev = "0e92647be09fb04f55e7f160d65696109279c7b6", version = "0.1.0", features = ["serde"] }
+skip_ratchet = "0.1.0"
 bitvec = { version = "1.0.0", features = ["serde"] }
-=======
-skip_ratchet = "0.1.0"
-bitvec = "1.0.0"
->>>>>>> 84719808
 async-once-cell = "0.4.0"
 sha3 = "0.10.0"
 log = "0.4.17"
