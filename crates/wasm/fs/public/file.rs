--- conflicted
+++ resolved
@@ -1,26 +1,17 @@
 //! The bindgen API for PublicFile.
 
-use crate::{fs::metadata::JsMetadata, value};
 use chrono::{DateTime, Utc};
-<<<<<<< HEAD
-use js_sys::Uint8Array;
-use wasm_bindgen::prelude::wasm_bindgen;
-use wnfs::{ipld::Cid, public::PublicFile as WnfsPublicFile, Id};
-
-use crate::fs::{utils::error, JsResult};
-
-//--------------------------------------------------------------------------------------------------
-// Type Definitions
-//--------------------------------------------------------------------------------------------------
-=======
 use js_sys::{Error, Promise, Uint8Array};
 use std::rc::Rc;
 use wasm_bindgen::{prelude::wasm_bindgen, JsValue};
 use wasm_bindgen_futures::future_to_promise;
 use wnfs::{ipld::Cid, public::PublicFile as WnfsPublicFile, BlockStore as WnfsBlockStore, Id};
 
-use crate::fs::{BlockStore, ForeignBlockStore, JsResult};
->>>>>>> 2518c940
+use crate::fs::{utils::error, BlockStore, ForeignBlockStore, JsResult, metadata::JsMetadata, value};
+
+//--------------------------------------------------------------------------------------------------
+// Type Definitions
+//--------------------------------------------------------------------------------------------------
 
 /// A file in a WNFS public file system.
 #[wasm_bindgen]
@@ -36,12 +27,7 @@
     #[wasm_bindgen(constructor)]
     pub fn new(time: &js_sys::Date, cid: Vec<u8>) -> JsResult<PublicFile> {
         let time = DateTime::<Utc>::from(time);
-<<<<<<< HEAD
-        let cid = Cid::try_from(&cid.to_vec()[..]).map_err(error("Invalid CID"))?;
-=======
-
-        let cid = Cid::try_from(&cid[..]).map_err(|e| Error::new(&format!("Invalid CID: {e}")))?;
->>>>>>> 2518c940
+        let cid = Cid::try_from(&cid[..]).map_err(error("Invalid CID"))?;
 
         Ok(PublicFile(Rc::new(WnfsPublicFile::new(time, cid))))
     }
